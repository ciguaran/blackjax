--- conflicted
+++ resolved
@@ -7,11 +7,7 @@
 import blackjax
 from blackjax import adaptive_tempered_smc
 from blackjax.mcmc.random_walk import normal
-<<<<<<< HEAD
-from blackjax.smc import extend_params_inner_kernel
-=======
 from blackjax.smc import extend_params
->>>>>>> 3dc38096
 
 
 class SMCAndMCMCIntegrationTest(unittest.TestCase):
@@ -27,7 +23,6 @@
         self.initial_particles = jax.random.multivariate_normal(
             self.key, jnp.zeros(2), jnp.eye(2), (self.n_particles,)
         )
-
 
     def check_compatible(self, mcmc_step_fn, mcmc_init_fn, mcmc_parameters):
         """
@@ -55,34 +50,13 @@
         self.check_compatible(
             kernel,
             blackjax.additive_step_random_walk.init,
-<<<<<<< HEAD
-            extend_params_inner_kernel(self.n_particles, {"proposal_mean": 1.0})
-=======
             extend_params(self.n_particles, {"proposal_mean": 1.0}),
->>>>>>> 3dc38096
         )
 
     def test_compatible_with_rmh(self):
         rmh = blackjax.rmh.build_kernel()
 
         def kernel(
-<<<<<<< HEAD
-                rng_key,
-                state,
-                logdensity_fn,
-                proposal_mean,
-                proposal_logdensity_fn=None
-        ):
-            return rmh(rng_key,
-                              state,
-                              logdensity_fn,
-                              lambda a, b: blackjax.mcmc.random_walk.normal(proposal_mean)(a, b),
-                              proposal_logdensity_fn)
-        self.check_compatible(
-            kernel,
-            blackjax.rmh.init,
-            extend_params_inner_kernel(self.n_particles, {"proposal_mean":1.0})
-=======
             rng_key, state, logdensity_fn, proposal_mean, proposal_logdensity_fn=None
         ):
             return rmh(
@@ -97,20 +71,12 @@
             kernel,
             blackjax.rmh.init,
             extend_params(self.n_particles, {"proposal_mean": 1.0}),
->>>>>>> 3dc38096
         )
 
     def test_compatible_with_hmc(self):
         self.check_compatible(
             blackjax.hmc.build_kernel(),
             blackjax.hmc.init,
-<<<<<<< HEAD
-            extend_params_inner_kernel(self.n_particles,{
-                "step_size": 0.3,
-                "inverse_mass_matrix": jnp.array([1.]),
-                "num_integration_steps": 1,
-            }),
-=======
             extend_params(
                 self.n_particles,
                 {
@@ -119,17 +85,10 @@
                     "num_integration_steps": 1,
                 },
             ),
->>>>>>> 3dc38096
         )
 
     def test_compatible_with_irmh(self):
         def kernel(rng_key, state, logdensity_fn, mean, proposal_logdensity_fn=None):
-<<<<<<< HEAD
-            return blackjax.irmh.build_kernel()(rng_key,
-                                         state,
-                                         logdensity_fn,
-                                         lambda key: mean + jax.random.normal(key), proposal_logdensity_fn)
-=======
             return blackjax.irmh.build_kernel()(
                 rng_key,
                 state,
@@ -137,43 +96,28 @@
                 lambda key: mean + jax.random.normal(key),
                 proposal_logdensity_fn,
             )
->>>>>>> 3dc38096
 
         self.check_compatible(
             kernel,
             blackjax.irmh.init,
-<<<<<<< HEAD
-            extend_params_inner_kernel(self.n_particles,{
-                "mean":  jnp.array([1.0, 1.0])
-            })
-=======
             extend_params(self.n_particles, {"mean": jnp.array([1.0, 1.0])}),
->>>>>>> 3dc38096
         )
 
     def test_compatible_with_nuts(self):
         self.check_compatible(
             blackjax.nuts.build_kernel(),
             blackjax.nuts.init,
-<<<<<<< HEAD
-            extend_params_inner_kernel(self.n_particles, {"step_size": 1e-10, "inverse_mass_matrix": jnp.eye(2)}),
-=======
             extend_params(
                 self.n_particles,
                 {"step_size": 1e-10, "inverse_mass_matrix": jnp.eye(2)},
             ),
->>>>>>> 3dc38096
         )
 
     def test_compatible_with_mala(self):
         self.check_compatible(
-<<<<<<< HEAD
-            blackjax.mala.build_kernel(), blackjax.mala.init, extend_params_inner_kernel(self.n_particles,{"step_size": 1e-10})
-=======
             blackjax.mala.build_kernel(),
             blackjax.mala.init,
             extend_params(self.n_particles, {"step_size": 1e-10}),
->>>>>>> 3dc38096
         )
 
     @staticmethod
