--- conflicted
+++ resolved
@@ -94,23 +94,10 @@
         proposal_factory.return_value = 100
 
         def mcmc_parameter_update_fn(state, info):
-<<<<<<< HEAD
-            return {"mean":100}
-=======
             return extend_params(1000, {"mean": 100})
->>>>>>> 3dc38096
 
         prior = lambda x: stats.norm.logpdf(x)
 
-<<<<<<< HEAD
-        def kernel_factory(mean):
-            kernel = blackjax.irmh.build_kernel()
-
-            def wrapped_kernel(rng_key, state, logdensity):
-                return kernel(rng_key, state, logdensity, functools.partial(irmh_proposal_distribution, mean=mean))
-
-            return wrapped_kernel
-=======
         def wrapped_kernel(rng_key, state, logdensity, mean):
             return build_irmh()(
                 rng_key,
@@ -118,7 +105,6 @@
                 logdensity,
                 functools.partial(irmh_proposal_distribution, mean=mean),
             )
->>>>>>> 3dc38096
 
         kernel = inner_kernel_tuning(
             logprior_fn=prior,
@@ -128,25 +114,17 @@
             resampling_fn=resampling.systematic,
             smc_algorithm=smc_algorithm,
             mcmc_parameter_update_fn=mcmc_parameter_update_fn,
-<<<<<<< HEAD
-            initial_parameter_value={"mean":1.0},
-=======
             initial_parameter_value=extend_params(1000, {"mean": 1.0}),
->>>>>>> 3dc38096
             **smc_parameters,
         )
 
         new_state, new_info = kernel.step(
             self.key, state=kernel.init(init_particles), **step_parameters
         )
-<<<<<<< HEAD
-        assert new_state.parameter_override == {"mean":100}
-=======
         assert set(new_state.parameter_override.keys()) == {
             "mean",
         }
         np.testing.assert_allclose(new_state.parameter_override["mean"], 100)
->>>>>>> 3dc38096
 
 
 class MeanAndStdFromParticlesTest(chex.TestCase):
@@ -318,11 +296,6 @@
             blackjax.hmc.build_kernel(),
             blackjax.hmc.init,
             resampling.systematic,
-<<<<<<< HEAD
-            mcmc_parameter_update_fn=lambda state, info: {"mass_matrix":
-                                                              mass_matrix_from_particles(state.particles)},
-            initial_parameter_value={"mass_matrix":jnp.eye(2)},
-=======
             mcmc_parameter_update_fn=parameter_update,
             initial_parameter_value=extend_params(
                 100,
@@ -332,7 +305,6 @@
                     num_integration_steps=50,
                 ),
             ),
->>>>>>> 3dc38096
             num_mcmc_steps=10,
             target_ess=0.5,
         )
@@ -354,11 +326,7 @@
 
         state, _ = inference_loop(smc_kernel, self.key, init_state)
 
-<<<<<<< HEAD
-        assert state.parameter_override["mass_matrix"].shape == (2, 2)
-=======
         assert state.parameter_override["inverse_mass_matrix"].shape == (100, 2, 2)
->>>>>>> 3dc38096
         self.assert_linear_regression_test_case(state.sampler_state)
 
     @chex.all_variants(with_pmap=False)
@@ -387,12 +355,6 @@
             blackjax.hmc.build_kernel(),
             blackjax.hmc.init,
             resampling.systematic,
-<<<<<<< HEAD
-            mcmc_parameter_update_fn=lambda state, info: {"mass_matrix":mass_matrix_from_particles(
-                state.particles
-            )},
-            initial_parameter_value={"mass_matrix":jnp.eye(2)},
-=======
             mcmc_parameter_update_fn=parameter_update,
             initial_parameter_value=extend_params(
                 100,
@@ -402,7 +364,6 @@
                     num_integration_steps=50,
                 ),
             ),
->>>>>>> 3dc38096
             num_mcmc_steps=10,
         )
 
