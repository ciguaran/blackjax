--- conflicted
+++ resolved
@@ -657,13 +657,9 @@
         self, algorithm, initial_position, parameters, num_sampling_steps, burnin
     ):
         if algorithm == blackjax.irmh:
-<<<<<<< HEAD
-            parameters["proposal_distribution"] = functools.partial(irmh_proposal_distribution, mean=1.0)
-=======
             parameters["proposal_distribution"] = functools.partial(
                 irmh_proposal_distribution, mean=1.0
             )
->>>>>>> 3dc38096
 
         if algorithm == blackjax.rmh:
             parameters["proposal_generator"] = rmh_proposal_distribution
